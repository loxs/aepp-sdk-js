--- conflicted
+++ resolved
@@ -391,8 +391,8 @@
   switch (obj.tag) {
     case OBJECT_TAGS.CHANNEL_OFFCHAIN_UPDATE_TRANSFER:
       return Object.assign(obj, {
-        from: 'ak$' + encodeBase58Check(binary[2]),
-        to: 'ak$' + encodeBase58Check(binary[3]),
+        from: 'ak_' + encodeBase58Check(binary[2]),
+        to: 'ak_' + encodeBase58Check(binary[3]),
         amount: readInt(binary[4])
       })
   }
@@ -404,16 +404,7 @@
   const updates = []
 
   for (let i = 0; i < buf.length; i++) {
-<<<<<<< HEAD
     updates.push(deserializeOffChainUpdate(decode(buf[i])))
-=======
-    updates.push([
-      readInt(buf[i][0]),
-      'ak_' + encodeBase58Check(buf[i][1]),
-      'ak_' + encodeBase58Check(buf[i][2]),
-      readInt(buf[i][3])
-    ])
->>>>>>> b4921bc0
   }
 
   return updates
