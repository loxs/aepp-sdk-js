/*
 * ISC License (ISC)
 * Copyright (c) 2018 aeternity developers
 *
 *  Permission to use, copy, modify, and/or distribute this software for any
 *  purpose with or without fee is hereby granted, provided that the above
 *  copyright notice and this permission notice appear in all copies.
 *
 *  THE SOFTWARE IS PROVIDED "AS IS" AND THE AUTHOR DISCLAIMS ALL WARRANTIES WITH
 *  REGARD TO THIS SOFTWARE INCLUDING ALL IMPLIED WARRANTIES OF MERCHANTABILITY
 *  AND FITNESS. IN NO EVENT SHALL THE AUTHOR BE LIABLE FOR ANY SPECIAL, DIRECT,
 *  INDIRECT, OR CONSEQUENTIAL DAMAGES OR ANY DAMAGES WHATSOEVER RESULTING FROM
 *  LOSS OF USE, DATA OR PROFITS, WHETHER IN AN ACTION OF CONTRACT, NEGLIGENCE OR
 *  OTHER TORTIOUS ACTION, ARISING OUT OF OR IN CONNECTION WITH THE USE OR
 *  PERFORMANCE OF THIS SOFTWARE.
 */

/**
 * Swagger module
 * @module @aeternity/aepp-sdk/es/utils/swagger
 * @export Swagger
 * @example import Swagger from '@aeternity/aepp-sdk/es/utils/swagger'
 */

import stampit from '@stamp/it'
import AsyncInit from './async-init'
import axios from 'axios'
import * as R from 'ramda'
<<<<<<< HEAD
import { snakeToPascal, pascalToSnake } from './string'
=======

/**
 * Convert string from snake_case to PascalCase
 * @rtype (s: String) => String
 * @param {String} s - String to convert
 * @return {String} Converted string
 */
function snakeToPascal (s) {
  return s.replace(/_./g, match => match[1].toUpperCase())
}

/**
 * Convert string from PascalCase to snake_case
 * @rtype (s: String) => String
 * @param {String} s - String to convert
 * @return {String} Converted string
 */
function pascalToSnake (s) {
  return s.replace(/[A-Z]/g, match => `_${match.toLowerCase()}`)
}
>>>>>>> 7fabb840

/**
 * Perform path string interpolation
 * @static
 * @rtype (path: String, replacements: Object) => String
 * @param {String} s - String to convert
 * @return {String} Converted string
 */
function expandPath (path, replacements) {
  return R.toPairs(replacements).reduce((path, [key, value]) => path.replace(`{${key}}`, value), path)
}

/**
 * Lookup type
 * @rtype (path: [String...], spec: Object, types: Object) => Object
 * @param {String[]} path - Path to look up
 * @param {Object} spec
 * @param {Object} types
 * @return {Object} Looked up type definition
 */
function lookupType (path, spec, types) {
  const type = (() => {
    const match = R.path(path, spec).match(/^#\/definitions\/(.+)/)
    if (match !== void 0) {
      return match[1]
    } else {
      throw Error(`Reference path does not meet specification: ${path}`)
    }
  })()

  if (type in types) {
    return types[type]
  } else {
    throw Error(`Couldn't find definition for ${type}`)
  }
}

/**
 * Intercept errors thrown by `fn()`, extending them with information from `key`
 * @rtype (key: String, fn: Function) => Any
 * @param {String} key - Information to attach
 * @param {Function} fn - Thunk
 * @return {Any} Execution result
 */
function extendingErrorPath (key, fn) {
  try {
    return fn()
  } catch (e) {
    throw Object.assign(e, { path: [key].concat(e.path || []) })
  }
}

/**
 * Construct Error with additional type information (not thrown)
 * @rtype (msg: String, spec: String, value: String) => Error
 * @param {String} msg - Error message
 * @param {String} spec
 * @param {String} value
 * @return {Error} Enhanced Error
 */
function TypeError (msg, spec, value) {
  const e = Error(msg)
  return Object.assign(e, { spec, value })
}

/**
 * Per-type {@link conform} dispatcher
 * @rtype [(dispatch(value: String, spec: Object, types: Object) => Any, throws: Error)...]
 */
const conformTypes = {
  integer (value, spec, types) {
    if (R.type(value) === 'Number') {
      return Math.floor(value)
    } else {
      throw TypeError('Not an integer', spec, value)
    }
  },
  enum (value, spec, types) {
    const { enum: values } = spec
    if (R.contains(value, values)) {
      return value
    } else {
      throw TypeError(`Not one of [${R.join(', ', values)}]`, spec, value)
    }
  },
  string (value, spec, types) {
    if (R.type(value) === 'String') {
      return value
    } else {
      throw TypeError(`Not a string`, spec, value)
    }
  },
  object (value, spec, types) {
    if (R.type(value) === 'Object') {
      const required = (spec.required || []).map(snakeToPascal)
      const properties = pascalizeKeys(spec.properties)
      const missing = R.difference(required, R.keys(value))

      if (missing.length > 0) {
        throw TypeError(`Required properties missing: ${R.join(', ', missing)}`, spec, value)
      } else {
        return R.mapObjIndexed((value, key) => extendingErrorPath(key, () => conform(value, properties[key], types)), R.reject(R.isNil, R.pick(R.keys(properties), value)))
      }
    } else {
      throw TypeError(`Not an object`, spec, value)
    }
  },
  array (value, spec, types) {
    if (R.type(value) === 'Array') {
      return value.map(o => conform(o, spec.items, types))
    } else {
      throw TypeError(`Not an array`, spec, value)
    }
  },
  schema (value, spec, types) {
    return conform(value, lookupType(['schema', '$ref'], spec, types), types)
  },
  $ref (value, spec, types) {
    return conform(value, lookupType(['$ref'], spec, types), types)
  },
  allOf (value, spec, types) {
    return R.mergeAll(spec.allOf.map(spec => conform(value, spec, types)))
  }
}

/**
 * {@link conform} dispatcher
 * @rtype (spec: Object) => String, throws: Error
 * @param {Object} spec
 * @return {String} Value to dispatch on
 */
function conformDispatch (spec) {
  if ('schema' in spec) {
    return 'schema'
  } else if ('$ref' in spec) {
    return '$ref'
  } else if ('enum' in spec) {
    return 'enum'
  } else if ('allOf' in spec) {
    return 'allOf'
  } else if ('type' in spec) {
    return spec.type
  } else {
    throw Object.assign(Error('Could not determine type'), { spec })
  }
}

/**
 * Conform `value` against its `spec`
 * @static
 * @rtype (value: Any, spec: Object, types: Object) => Any, throws: Error
 * @param {Object} value - Value to conform (validate and transform)
 * @param {Object} spec - Specification object
 * @param {Object} types - Types specification
 * @return {Object} Conformed value
 */
function conform (value, spec, types) {
  return (conformTypes[conformDispatch(spec)] || (() => {
    throw Object.assign(Error('Unsupported type'), { spec })
  }))(value, spec, types)
}

const httpClients = {
  get: axios.get,
  post: axios.post
}

/**
 * Classify given `parameters`
 * @rtype (parameters: [{required: Boolean, in: String}...]) => {pathArgs: [...Object], queryArgs: [...Object], bodyArgs: [...Object], req: [...Object], opts: [...Object]}
 * @param {Object[]} parameters - Parameters to classify
 * @return {Object[]} Classified parameters
 */
function classifyParameters (parameters) {
  const { req, opts } = R.groupBy(p => p.required ? 'req' : 'opts', parameters)
  const { path, query, body } = R.groupBy(p => p.in, parameters)

  return {
    pathArgs: R.pluck('name', path || []),
    queryArgs: R.pluck('name', query || []),
    bodyArgs: R.pluck('name', body || []),
    req: req || [],
    opts: opts || []
  }
}

/**
 * Convert `name` attributes in `parameters` from snake_case to PascalCase
 * @rtype (parameters: [{name: String}...]) => [{name: String}...]
 * @param {Object[]} parameters - Parameters to pascalize
 * @return {Object[]} Pascalized parameters
 */
function pascalizeParameters (parameters) {
  return parameters.map(o => R.assoc('name', snakeToPascal(o.name), o))
}

/**
 * Key traversal metafunction
 * @static
 * @function
 * @rtype (fn: (s: String) => String) => (o: Object) => Object
 * @param {Function} fn - Key transformation function
 * @param {Object} o - Object to traverse
 * @return {Object} Transformed object
 */
const traverseKeys = R.curry((fn, o) => {
  const dispatch = {
    Object: o => R.fromPairs(R.toPairs(o).map(([k, v]) => [fn(k), traverseKeys(fn, v)])),
    Array: o => o.map(traverseKeys(fn))
  }

  return (dispatch[R.type(o)] || R.identity)(o)
})

/**
 * snake_case key traversal
 * @static
 * @rtype (o: Object) => Object
 * @param {Object} o - Object to traverse
 * @return {Object} Transformed object
 * @see pascalToSnake
 */
function snakizeKeys (o) {
  return traverseKeys(pascalToSnake, o)
}

/**
 * PascalCase key traversal
 * @static
 * @rtype (o: Object) => Object
 * @param {Object} o - Object to traverse
 * @return {Object} Transformed object
 * @see snakeToPascal
 */
function pascalizeKeys (o) {
  return traverseKeys(snakeToPascal, o)
}

/**
 * Obtain readable signature for operation
 * @rtype (name: String, req: [...Object], opts: [...Object]) => Object
 * @param {String} name - Name of operation
 * @param {Object[]} req - Required parameters to operation
 * @param {Object[]} opts - Optional parameters to operation
 * @return {String} Signature
 */
function operationSignature (name, req, opts) {
  const args = req.length ? `${R.join(', ', R.pluck('name', req))}` : null
  const opt = opts.length ? `{${R.join(', ', R.pluck('name', opts))}}` : null

  return `${name} (${R.join(', ', [args, opt].filter(R.identity))})`
}

/**
 * Assert that `coll` is a sequence with a length of 1 and extract the only element
 * @static
 * @rtype (coll: [...Any]) => Any, throws: Error
 * @param {Object[]} coll
 * @return {Object}
 */
function assertOne (coll) {
  if (coll.length === 1) {
    return R.head(coll)
  } else {
    throw Error(`Expected exactly one element in ${coll}`)
  }
}

/**
 * Destructure HTTP client `error`
 * @rtype (error: Error) => String
 * @param {Error} error
 * @return {String}
 */
function destructureClientError (error) {
  const { method, url } = error.config
  const { status, data } = error.response
  const reason = R.has('reason', data) ? data.reason : R.toString(data)

  return `${method.toUpperCase()} to ${url} failed with ${status}: ${reason}`
}

/**
 * Generate callable operation
 * @function
 * @static
 * @rtype (path: String, method: String, definition: Object, types: Object) => (instance: Swagger, url: String) => Promise[Any], throws: Error
 * @param {String} path - Path to call in URL
 * @param {String} method - HTTP method
 * @param {Object} definition - Complex definition
 * @param {Object} types - Swagger types
 * @return {Function}
 */
const operation = R.memoize((path, method, definition, types) => {
  const { operationId, parameters, description } = definition
  const name = `${R.head(operationId).toLowerCase()}${R.drop(1, operationId)}`
  const pascalized = pascalizeParameters(parameters)

  const { pathArgs, queryArgs, bodyArgs, req, opts } = classifyParameters(pascalized)
  const optNames = R.pluck('name', opts)
  const indexedParameters = R.indexBy(R.prop('name'), pascalized)

  const signature = operationSignature(name, req, opts)
  const client = httpClients[method]

  return (instance, url) => {
    const fn = async function () {
      const { defaults } = this.Swagger

      try {
        const [arg, opt] = (() => {
          if (arguments.length === req.length) {
            return [Array.from(arguments), defaults]
          } else if (arguments.length === req.length + 1) {
            return [R.dropLast(1, arguments), R.merge(defaults, R.last(arguments))]
          } else {
            throw Error(`Function call doesn't conform to ${signature}`)
          }
        })()

        if (opt.debug) {
          console.log(`Invoked ${name} with ${R.toString(arg)} ${R.toString(opt)}`)
        }

        const values = R.merge(R.reject(R.isNil, R.pick(optNames, opt)), R.zipObj(R.pluck('name', req), arg))
        const conformed = R.mapObjIndexed((val, key) => {
          try {
            return conform(val, indexedParameters[key], types)
          } catch (e) {
            const path = [key].concat(e.path || [])
            throw Object.assign(e, {
              path,
              value: val,
              message: `validating ${R.join(' -> ', path)}: ${e.message}`
            })
          }
        }, values)
        const expandedPath = expandPath(path, snakizeKeys(R.pick(pathArgs, conformed)))
        const params = snakizeKeys((() => {
          if (method === 'get') {
            return { params: R.pick(queryArgs, conformed) }
          } else if (method === 'post') {
            return conformed[assertOne(bodyArgs)]
          } else {
            throw Error(`Unsupported method ${method}`)
          }
        })())

        if (opt.debug) {
          console.log(`Going to ${method.toUpperCase()} ${url}${expandedPath} with ${R.toString(params)}`)
        }

        try {
          const response = await client(`${url}${expandedPath}`, params, { headers: { 'Content-Type': 'application/json' } })
          // return opt.fullResponse ? response : conform(pascalizeKeys(response.data), responses['200'], types)
          return opt.fullResponse ? response : pascalizeKeys(response.data)
        } catch (e) {
          if (R.path(['response', 'data'], e)) {
            e.message = destructureClientError(e)
          }
          throw e
        }
      } catch (e) {
        e.message = `While calling ${signature}, ${e.message}`
        throw e
      }
    }.bind(instance)

    Object.assign(fn, {
      signature,
      description
    })

    return Object.defineProperties(fn, {
      name: {
        value: name,
        writable: false
      },
      length: {
        value: req.length + (opts.length ? 1 : 0),
        writable: false
      }
    })
  }
})

/**
 * Swagger Stamp
 * @function
 * @alias module:@aeternity/aepp-sdk/es/utils/swagger
 * @rtype Stamp
 * @param {Object} options - Initializer object
 * @param {Object} options.swag - Swagger definition
 * @return {Object} Account instance
 * @example Swagger({swag})
 */
const Swagger = stampit(AsyncInit, {
  async init ({ swag = this.swag }, { stamp }) {
    const { paths, definitions } = swag
    const basePath = swag.basePath.replace(/^\//, '')
    const methods = R.indexBy(R.prop('name'), R.flatten(R.values(R.mapObjIndexed((methods, path) => R.values(R.mapObjIndexed((definition, method) => {
      const op = operation(path, method, definition, definitions)
      return op(this, this.urlFor(basePath, definition))
    }, methods)), paths))))

    return Object.assign(this, {
      methods: R.keys(methods),
      api: methods
    })
  },
  deepProps: { Swagger: { defaults: {
    debug: false,
    txEncoding: 'json'
  } } },
  statics: { debugSwagger (bool) { return this.deepProps({ Swagger: { defaults: { debug: bool } } }) } }
})

/**
 * Reconfigure Swagger to (not) spill debugging logs
 * @function debugSwagger
 * @static
 * @rtype (bool: Boolean) => Stamp
 * @param {boolean} bool - Whether to debug
 * @return {Stamp} Reconfigured Swagger Stamp
 */

export default Swagger

export {
  conform,
  operation,
  expandPath,
  assertOne,
  snakeToPascal,
  pascalToSnake,
  traverseKeys
}<|MERGE_RESOLUTION|>--- conflicted
+++ resolved
@@ -26,30 +26,7 @@
 import AsyncInit from './async-init'
 import axios from 'axios'
 import * as R from 'ramda'
-<<<<<<< HEAD
 import { snakeToPascal, pascalToSnake } from './string'
-=======
-
-/**
- * Convert string from snake_case to PascalCase
- * @rtype (s: String) => String
- * @param {String} s - String to convert
- * @return {String} Converted string
- */
-function snakeToPascal (s) {
-  return s.replace(/_./g, match => match[1].toUpperCase())
-}
-
-/**
- * Convert string from PascalCase to snake_case
- * @rtype (s: String) => String
- * @param {String} s - String to convert
- * @return {String} Converted string
- */
-function pascalToSnake (s) {
-  return s.replace(/[A-Z]/g, match => `_${match.toLowerCase()}`)
-}
->>>>>>> 7fabb840
 
 /**
  * Perform path string interpolation
