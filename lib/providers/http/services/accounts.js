/*
 * ISC License (ISC)
 * Copyright (c) 2018 aeternity developers
 *
 *  Permission to use, copy, modify, and/or distribute this software for any
 *  purpose with or without fee is hereby granted, provided that the above
 *  copyright notice and this permission notice appear in all copies.
 *
 *  THE SOFTWARE IS PROVIDED "AS IS" AND THE AUTHOR DISCLAIMS ALL WARRANTIES WITH
 *  REGARD TO THIS SOFTWARE INCLUDING ALL IMPLIED WARRANTIES OF MERCHANTABILITY
 *  AND FITNESS. IN NO EVENT SHALL THE AUTHOR BE LIABLE FOR ANY SPECIAL, DIRECT,
 *  INDIRECT, OR CONSEQUENTIAL DAMAGES OR ANY DAMAGES WHATSOEVER RESULTING FROM
 *  LOSS OF USE, DATA OR PROFITS, WHETHER IN AN ACTION OF CONTRACT, NEGLIGENCE OR
 *  OTHER TORTIOUS ACTION, ARISING OUT OF OR IN CONNECTION WITH THE USE OR
 *  PERFORMANCE OF THIS SOFTWARE.
 */

const {createTxParams} = require('./utils')
const HttpService = require('./index')

/*
 * Wraps all account related services of the Epoch HTTP API
 */
class Accounts extends HttpService {

  constructor(httpClient) {
    super(httpClient)
    this.BASE_ENDPOINT = 'account'
  }

  /**
   * Retrieve the public key of the account
   *
   * @returns {Promise<string>}
   */
  async getPublicKey() {
    let url = `${this.BASE_ENDPOINT}/pub-key`
    let {data} = await this.client.get(url, {}, true)
    return data['pub_key']
  }

  /**
   * Retrieves the account balance
   *
   *
   * @returns {Promise<Accounts.getBalance>}
   */
  async getBalance({height, hash} = {}) {
    let pubKey = await this.getPublicKey()
    let url = `${this.BASE_ENDPOINT}/balance/${pubKey}`
    try {
      let {data} = await this.client.get (url, {height, hash}, true)
      return data.balance
    } catch ({response}) {
      throw `${pubKey}: ${response.data.reason}`
    }
  }

  /**
   * Get accounts’s transactions included in blocks in the longest chain
   *
   * @param limit
   * @param offset
   * @param txTypes
   * @param excludeTxTypes
   * @returns {Promise<*>}
   */
  async getTransactions({limit, offset, txTypes, excludeTxTypes} = {}) {
    // TODO tests?
    const params = {
      ...createTxParams({txTypes, excludeTxTypes}),
      limit,
      offset,
      'tx_encoding': 'json'
    }
    let pubKey = await this.getPublicKey()
    try {
      let url = `${this.BASE_ENDPOINT}/txs/${pubKey}`
<<<<<<< HEAD
      let {data} = await this.client.get(url, params)
      return data
=======
      let {data} = await this.client.get(url, params, true)
      return data.transactions
>>>>>>> 626eb9df
    } catch (e) {
      if (e.response.status === 404) {
        throw 'Account has no transactions'
      } else {
        throw e
      }
    }
  }

  async getTransactionCount() {
    let transactions = await this.getTransactions()
    return transactions && transactions.length || 0
  }

}

module.exports = Accounts<|MERGE_RESOLUTION|>--- conflicted
+++ resolved
@@ -76,13 +76,8 @@
     let pubKey = await this.getPublicKey()
     try {
       let url = `${this.BASE_ENDPOINT}/txs/${pubKey}`
-<<<<<<< HEAD
-      let {data} = await this.client.get(url, params)
-      return data
-=======
       let {data} = await this.client.get(url, params, true)
       return data.transactions
->>>>>>> 626eb9df
     } catch (e) {
       if (e.response.status === 404) {
         throw 'Account has no transactions'
